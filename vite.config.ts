import react from '@vitejs/plugin-react';
import path from 'path';
import { defineConfig, loadEnv } from 'vite';

export default defineConfig(({ mode }) => {
  // 환경 변수 파일(.env.development 등)을 로드
  const env = loadEnv(mode, process.cwd(), '');

<<<<<<< HEAD
// https://vite.dev/config/
export default defineConfig({
  define: {
    global: 'window',
  },
  optimizeDeps: {
    include: ['sockjs-client'],
  },
  plugins: [react()],
  resolve: {
    alias: {
      '@': resolve(__dirname, './src'),
=======
  // API URL 설정
  const API_LOCAL_URL = 'http://localhost:8080';
  const API_PROD_URL = 'https://j12d202.p.ssafy.io';
  // USE_LOCAL_API 환경변수에 따라 로컬/프로덕션 API 선택
  const API_TARGET = env.USE_PROD_API === 'true' ? API_PROD_URL : API_LOCAL_URL;

  return {
    // React 플러그인 사용
    plugins: [react()],

    // 경로 별칭 설정 (@는 src 폴더를 가리킴)
    resolve: {
      alias: {
        '@': path.resolve(__dirname, './src'),
      },
    },

    // 전역 변수 정의
    define: {
      // API 요청 시 사용할 기본 경로 설정
      __API_URL__: JSON.stringify('/api'),
>>>>>>> 980b480b
    },

    // 개발 서버 설정
    server: {
      proxy: {
        // /api로 시작하는 요청을 대상 서버로 프록시
        '/api': {
          target: API_TARGET, // 실제 API 서버 주소
          changeOrigin: true, // CORS 회피를 위한 호스트 헤더 변경
          rewrite: (path) => path.replace(/^\/api/, 'api'), // URL 경로 재작성
        },
      },
    },

    // .glb 파일을 에셋으로 처리
    assetsInclude: ['**/*.glb'],
  };
});<|MERGE_RESOLUTION|>--- conflicted
+++ resolved
@@ -6,20 +6,6 @@
   // 환경 변수 파일(.env.development 등)을 로드
   const env = loadEnv(mode, process.cwd(), '');
 
-<<<<<<< HEAD
-// https://vite.dev/config/
-export default defineConfig({
-  define: {
-    global: 'window',
-  },
-  optimizeDeps: {
-    include: ['sockjs-client'],
-  },
-  plugins: [react()],
-  resolve: {
-    alias: {
-      '@': resolve(__dirname, './src'),
-=======
   // API URL 설정
   const API_LOCAL_URL = 'http://localhost:8080';
   const API_PROD_URL = 'https://j12d202.p.ssafy.io';
@@ -41,7 +27,7 @@
     define: {
       // API 요청 시 사용할 기본 경로 설정
       __API_URL__: JSON.stringify('/api'),
->>>>>>> 980b480b
+      global: 'window',
     },
 
     // 개발 서버 설정
