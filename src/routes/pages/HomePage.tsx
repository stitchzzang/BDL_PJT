import { NewsChart } from '@/components/home-page/news/news-chart';
import { RankCards } from '@/components/home-page/rank-cards/rank-cards';
import { RealTimeChart } from '@/components/home-page/real-time-chart/real-time-chart';

export const HomePage = () => {
  return (
<<<<<<< HEAD
    <div className="px-6">
      <div>{/* 코스피,코스단.. 차트 */}</div>
=======
    <div>
>>>>>>> 7e1b4443
      <div>
        <div className="mt-[100px] w-full">
          <div className="mb-[25px] flex items-center gap-3">
            <h3 className="text-[28px] font-bold">실시간 차트</h3>
            <p className="text-[20px] font-light text-text-inactive-2-color">어제 08:25 기준</p>
          </div>
          <div className="grid min-h-0 w-full grid-cols-1 gap-3 lg:min-h-[520px] lg:grid-cols-7">
            <div className="col-span-1 lg:col-span-5">
              <RealTimeChart />
            </div>
            <div className="col-span-1 lg:col-span-2">
              <NewsChart />
            </div>
          </div>
        </div>
      </div>
      <div className="mt-[100px] w-full">
        <div className="mb-[25px] flex flex-col gap-1">
          <h3 className="text-[28px] font-bold">
            수익률 랭킹 <span className="text-btn-red-color">TOP5</span>
          </h3>
          <p className="text-[20px] font-light text-text-inactive-2-color">
            BDL에서 가장 높은 수입률을 자랑하는 유저를 소개합니다.
          </p>
        </div>
        <div>
          <RankCards />
        </div>
      </div>
    </div>
  );
};<|MERGE_RESOLUTION|>--- conflicted
+++ resolved
@@ -4,12 +4,9 @@
 
 export const HomePage = () => {
   return (
-<<<<<<< HEAD
     <div className="px-6">
       <div>{/* 코스피,코스단.. 차트 */}</div>
-=======
     <div>
->>>>>>> 7e1b4443
       <div>
         <div className="mt-[100px] w-full">
           <div className="mb-[25px] flex items-center gap-3">
