--- conflicted
+++ resolved
@@ -1,88 +1,71 @@
-import { useNavigate } from 'react-router-dom';
-
-import { useTutorialResults } from '@/api/tutorial.api';
-import { ErrorScreen } from '@/components/common/error-screen';
-import { RocketAnimation } from '@/components/common/rocket-animation';
-import { StockTutorialResultItem } from '@/components/member-info/stock-tutorial-result-item';
-<<<<<<< HEAD
-import { useAuthStore } from '@/store/useAuthStore';
-
-export const TutorialResultPage = () => {
-  const { userData } = useAuthStore();
-  const { data: tutorialResults } = useTutorialResults({
-    memberId: userData.memberId?.toString() ?? '',
-  });
-
-=======
-import { Skeleton } from '@/components/ui/skeleton';
-import { Tooltip, TooltipContent, TooltipProvider, TooltipTrigger } from '@/components/ui/tooltip';
-import { useAuthStore } from '@/store/useAuthStore';
-export const TutorialResultPage = () => {
-  const { userData } = useAuthStore();
-  const {
-    data: tutorialResults,
-    isLoading,
-    isError,
-  } = useTutorialResults({
-    memberId: userData.memberId?.toString() ?? '',
-  });
-  const navigate = useNavigate();
->>>>>>> 74b74a22
-  return (
-    <div className="mx-auto flex w-full max-w-[1000px] flex-col items-center">
-      <div className="flex w-full flex-row justify-between">
-        <h1 className="text-2xl font-bold">주식 튜토리얼 결과</h1>
-        <p className="text-text-inactive-2-color">{new Date().toISOString().split('T')[0]}</p>
-      </div>
-      <hr className="my-3 w-full border-t border-btn-primary-inactive-color" />
-<<<<<<< HEAD
-      {tutorialResults?.result.TutorialResultResponse.map((tutorialResult) => (
-        <StockTutorialResultItem key={tutorialResult.tutorialResultId} result={tutorialResult} />
-      ))}
-=======
-      {isError ? (
-        <ErrorScreen />
-      ) : isLoading ? (
-        <div className="flex w-full flex-col gap-4">
-          {Array.from({ length: 3 }).map((_, index) => (
-            <Skeleton key={index} className="h-20 w-full p-5" />
-          ))}
-        </div>
-      ) : (
-        <>
-          {tutorialResults?.map((tutorialResult) => (
-            <StockTutorialResultItem
-              key={tutorialResult.tutorialResultId}
-              result={tutorialResult}
-            />
-          ))}
-        </>
-      )}
-      {tutorialResults?.length === 0 && (
-        <div className="flex w-full flex-col items-center justify-center p-5">
-          <div className="flex h-full w-full items-center justify-center rounded-[20px] border border-btn-primary-inactive-color bg-modal-background-color p-5">
-            <TooltipProvider>
-              <Tooltip>
-                <TooltipTrigger asChild>
-                  <p
-                    className="cursor-pointer text-center text-lg text-[#718096] underline"
-                    onClick={() => navigate('/tutorial')}
-                  >
-                    튜토리얼 결과가 없습니다.
-                  </p>
-                </TooltipTrigger>
-                <TooltipContent>
-                  <div className="flex flex-row items-center gap-1">
-                    <RocketAnimation />
-                    <p>주식 튜토리얼을 하러 가볼까요?</p>
-                  </div>
-                </TooltipContent>
-              </Tooltip>
-            </TooltipProvider>
-          </div>
-        </div>
-      )}
->>>>>>> 74b74a22
-    </div>
-  );
-};
+import { useNavigate } from 'react-router-dom';
+
+import { useTutorialResults } from '@/api/tutorial.api';
+import { ErrorScreen } from '@/components/common/error-screen';
+import { RocketAnimation } from '@/components/common/rocket-animation';
+import { StockTutorialResultItem } from '@/components/member-info/stock-tutorial-result-item';
+import { Skeleton } from '@/components/ui/skeleton';
+import { Tooltip, TooltipContent, TooltipProvider, TooltipTrigger } from '@/components/ui/tooltip';
+import { useAuthStore } from '@/store/useAuthStore';
+export const TutorialResultPage = () => {
+  const { userData } = useAuthStore();
+  const {
+    data: tutorialResults,
+    isLoading,
+    isError,
+  } = useTutorialResults({
+    memberId: userData.memberId?.toString() ?? '',
+  });
+  const navigate = useNavigate();
+  return (
+    <div className="mx-auto flex w-full max-w-[1000px] flex-col items-center">
+      <div className="flex w-full flex-row justify-between">
+        <h1 className="text-2xl font-bold">주식 튜토리얼 결과</h1>
+        <p className="text-text-inactive-2-color">{new Date().toISOString().split('T')[0]}</p>
+      </div>
+      <hr className="my-3 w-full border-t border-btn-primary-inactive-color" />
+      {isError ? (
+        <ErrorScreen />
+      ) : isLoading ? (
+        <div className="flex w-full flex-col gap-4">
+          {Array.from({ length: 3 }).map((_, index) => (
+            <Skeleton key={index} className="h-20 w-full p-5" />
+          ))}
+        </div>
+      ) : (
+        <>
+          {tutorialResults?.map((tutorialResult) => (
+            <StockTutorialResultItem
+              key={tutorialResult.tutorialResultId}
+              result={tutorialResult}
+            />
+          ))}
+        </>
+      )}
+      {tutorialResults?.length === 0 && (
+        <div className="flex w-full flex-col items-center justify-center p-5">
+          <div className="flex h-full w-full items-center justify-center rounded-[20px] border border-btn-primary-inactive-color bg-modal-background-color p-5">
+            <TooltipProvider>
+              <Tooltip>
+                <TooltipTrigger asChild>
+                  <p
+                    className="cursor-pointer text-center text-lg text-[#718096] underline"
+                    onClick={() => navigate('/tutorial')}
+                  >
+                    튜토리얼 결과가 없습니다.
+                  </p>
+                </TooltipTrigger>
+                <TooltipContent>
+                  <div className="flex flex-row items-center gap-1">
+                    <RocketAnimation />
+                    <p>주식 튜토리얼을 하러 가볼까요?</p>
+                  </div>
+                </TooltipContent>
+              </Tooltip>
+            </TooltipProvider>
+          </div>
+        </div>
+      )}
+    </div>
+  );
+};