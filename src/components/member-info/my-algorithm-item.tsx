import { XMarkIcon } from '@heroicons/react/24/outline';
import { useState } from 'react';

import { useDeleteAlgorithm } from '@/api/algorithm.api';
import { Algorithm } from '@/api/types/algorithm';
import { AlgorithmOption } from '@/components/member-info/algorithm-option';
import {
  AlertDialog,
  AlertDialogAction,
  AlertDialogCancel,
  AlertDialogContent,
  AlertDialogDescription,
  AlertDialogFooter,
  AlertDialogHeader,
  AlertDialogTitle,
  AlertDialogTrigger,
} from '@/components/ui/alert-dialog';
import { Tooltip, TooltipContent, TooltipProvider, TooltipTrigger } from '@/components/ui/tooltip';
import { useAuthStore } from '@/store/useAuthStore';

interface MyAlgorithmItemProps {
  algorithm: Algorithm;
}

export const MyAlgorithmItem = ({ algorithm }: MyAlgorithmItemProps) => {
  const { userData } = useAuthStore();
<<<<<<< HEAD
  const memberId = userData.memberId ?? undefined;
=======
>>>>>>> 6858163f
  const [isOpen, setIsOpen] = useState(false);
  const { mutate: deleteAlgorithm } = useDeleteAlgorithm();

  const handleDelete = () => {
<<<<<<< HEAD
    deleteAlgorithm(
      { memberId: memberId?.toString(), algorithmId: algorithm.algorithmId.toString() },
      {
        onSuccess: () => {
          setIsOpen(false);
=======
    if (userData?.memberId) {
      deleteAlgorithm(
        { memberId: userData.memberId.toString(), algorithmId: algorithm.algorithmId.toString() },
        {
          onSuccess: () => {
            setIsOpen(false);
          },
>>>>>>> 6858163f
        },
      );
    }
  };

  return (
    <div className="flex w-full flex-row items-center justify-between rounded-[10px] bg-modal-background-color p-5">
      <div className="flex flex-col items-start gap-2">
        <p className="mr-20 whitespace-nowrap text-text-main-color">{algorithm.algorithmName}</p>
        {algorithm.isRunning && (
          <div className="flex items-center gap-2">
            <TooltipProvider>
              <Tooltip>
                <TooltipTrigger asChild>
                  <div className="flex cursor-help items-center gap-1 rounded-full bg-btn-red-color px-3 py-1">
                    <div className="h-2 w-2 animate-pulse rounded-full bg-white" />
                    <span className="text-sm text-white">실행 중</span>
                  </div>
                </TooltipTrigger>
                <TooltipContent side="bottom" sideOffset={5}>
                  <p>
                    {algorithm.runningCompanies.map((company) => company.companyName).join(', ')}
                  </p>
                </TooltipContent>
              </Tooltip>
            </TooltipProvider>
          </div>
        )}
      </div>
      <AlgorithmOption algorithm={algorithm} />
      <AlertDialog open={isOpen} onOpenChange={setIsOpen}>
        <AlertDialogTrigger asChild>
          <button className="rounded-[10px] border border-btn-red-color p-2 text-btn-red-color hover:bg-btn-red-color hover:text-white">
            <XMarkIcon className="h-5 w-5" />
          </button>
        </AlertDialogTrigger>
        <AlertDialogContent>
          <AlertDialogHeader>
            <AlertDialogTitle>알고리즘 삭제</AlertDialogTitle>
            <AlertDialogDescription>
              {algorithm.isRunning
                ? '알고리즘을 삭제하면 실행 중인 알고리즘이 종료되고 삭제됩니다.\n  계속하시겠습니까?'
                : '알고리즘을 삭제하면 되돌릴 수 없습니다.\n 계속하시겠습니까?'}
            </AlertDialogDescription>
          </AlertDialogHeader>
          <AlertDialogFooter>
            <AlertDialogCancel>취소</AlertDialogCancel>
            <AlertDialogAction variant="red" onClick={handleDelete}>
              삭제
            </AlertDialogAction>
          </AlertDialogFooter>
        </AlertDialogContent>
      </AlertDialog>
    </div>
  );
};<|MERGE_RESOLUTION|>--- conflicted
+++ resolved
@@ -24,21 +24,11 @@
 
 export const MyAlgorithmItem = ({ algorithm }: MyAlgorithmItemProps) => {
   const { userData } = useAuthStore();
-<<<<<<< HEAD
   const memberId = userData.memberId ?? undefined;
-=======
->>>>>>> 6858163f
   const [isOpen, setIsOpen] = useState(false);
   const { mutate: deleteAlgorithm } = useDeleteAlgorithm();
 
   const handleDelete = () => {
-<<<<<<< HEAD
-    deleteAlgorithm(
-      { memberId: memberId?.toString(), algorithmId: algorithm.algorithmId.toString() },
-      {
-        onSuccess: () => {
-          setIsOpen(false);
-=======
     if (userData?.memberId) {
       deleteAlgorithm(
         { memberId: userData.memberId.toString(), algorithmId: algorithm.algorithmId.toString() },
@@ -46,7 +36,6 @@
           onSuccess: () => {
             setIsOpen(false);
           },
->>>>>>> 6858163f
         },
       );
     }
