--- conflicted
+++ resolved
@@ -1,9 +1,5 @@
-<<<<<<< HEAD
 import { useEffect, useRef, useState } from 'react';
-=======
-import { useEffect, useState } from 'react';
 import { useNavigate } from 'react-router-dom';
->>>>>>> 75975560
 
 import { useRankingVolume } from '@/api/home.api';
 import { HomeCompanyRankData, HomeCompanyRankTradeData } from '@/api/types/home';
