import TestImage from '@/assets/test/stock-test.png';
import { Button } from '@/components/ui/button';
<<<<<<< HEAD
import { addCommasToThousand } from '@/utils/numberFormatter';
import { CategoryName, getCategoryIcon } from '@/utils/getCategoryInfo';
=======
import { CategoryName, getCategoryIcon } from '@/utils/categoryMapper';
import { formatThousandSeparator } from '@/utils/formatThousandSeparator';
>>>>>>> 3e0ab1a8

interface StockInfoProps {
  category: CategoryName;
}

export const StockInfo = ({ category }: StockInfoProps) => {
  const CategoryIcon = getCategoryIcon(category);
>>>>>>> src/components/mock-investment/stock-info/stock-info.tsx

  return (
    <div className="flex items-center">
      <div className="flex w-full items-start gap-[20px] sm:items-center">
        <div className="max-h-[70px] max-w-[70px] overflow-hidden rounded-xl">
          {/* 이미지 */}
          <img src={TestImage} alt="stock-icon" />
        </div>
        <div className="flex w-full flex-col">
          <div className="flex items-center gap-2">
            <h3 className="text-[20px] font-medium text-white">한화오션</h3>
            <p className="text-[14px] font-light text-border-color">27210</p>
          </div>
          <div className="flex w-full flex-col items-start justify-start gap-[18px] sm:flex-row sm:items-center sm:justify-between">
            <div className="flex flex-col gap-[18px] sm:flex-row">
              <h3 className="text-[30px] font-medium text-white">
                {addCommasToThousand(167223)}원
              </h3>
              <div className="flex flex-col gap-[18px] sm:flex-row">
                <div className="flex gap-[15px] rounded-lg bg-modal-background-color px-[15px] py-[10px]">
                  <p className="text-border-color">어제보다</p>
                  <p className="text-btn-red-color">{addCommasToThousand(1323)}원(23%)</p>
                </div>
                <div className="flex items-center justify-center gap-[15px] rounded-lg bg-modal-background-color px-[15px] py-[10px]">
                  <div className="min-h-[25px] min-w-[25px]">
                    <CategoryIcon />
                  </div>
                  <p className="text-border-color">{category}</p>
                </div>
              </div>
            </div>
            <div>
              <Button className="max-w-[225px]" variant={'red'} size={'lg'}>
                알고리즘 선택
              </Button>
            </div>
          </div>
        </div>
      </div>
    </div>
  );
};<|MERGE_RESOLUTION|>--- conflicted
+++ resolved
@@ -1,12 +1,7 @@
 import TestImage from '@/assets/test/stock-test.png';
 import { Button } from '@/components/ui/button';
-<<<<<<< HEAD
 import { addCommasToThousand } from '@/utils/numberFormatter';
-import { CategoryName, getCategoryIcon } from '@/utils/getCategoryInfo';
-=======
 import { CategoryName, getCategoryIcon } from '@/utils/categoryMapper';
-import { formatThousandSeparator } from '@/utils/formatThousandSeparator';
->>>>>>> 3e0ab1a8
 
 interface StockInfoProps {
   category: CategoryName;
@@ -14,7 +9,6 @@
 
 export const StockInfo = ({ category }: StockInfoProps) => {
   const CategoryIcon = getCategoryIcon(category);
->>>>>>> src/components/mock-investment/stock-info/stock-info.tsx
 
   return (
     <div className="flex items-center">
