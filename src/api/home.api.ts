--- conflicted
+++ resolved
@@ -1,51 +1,48 @@
-// 홈 관련 api (https://www.notion.so/otterbit/API-1a42f79c753081d38d42cf8c22a01fa3?pvs=4)
-
-import { useQuery } from '@tanstack/react-query';
-
-import { _ky } from '@/api/instance';
-import { ApiResponse } from '@/api/types/common';
-<<<<<<< HEAD
-import { LatestNews, SearchedCompany, UserRanking } from '@/api/types/home';
-=======
-import { LatestNews, SearchedCompany, SearchedCompanyResponse } from '@/api/types/home';
->>>>>>> 2bda6a34
-
-export const homeApi = {
-  getLatestNews: () => _ky.get('news/latest').json<ApiResponse<LatestNews[]>>(),
-  getSearchedCompanies: ({ categoryId, companyName }: SearchedCompany) =>
-    _ky
-      .get('company/search', {
-        searchParams: {
-          keyword: companyName ?? '',
-          categoryId: categoryId ?? '',
-        },
-      })
-<<<<<<< HEAD
-      .json<ApiResponse<SearchedCompany[]>>(),
-  getUserRanking: () => _ky.get('tutorial/rankings').json<ApiResponse<UserRanking[]>>(),
-=======
-      .json<ApiResponse<SearchedCompanyResponse[]>>(),
->>>>>>> 2bda6a34
-};
-
-export const useLatestNews = () => {
-  return useQuery({
-    queryKey: ['latestNews'],
-    queryFn: () => homeApi.getLatestNews().then((res) => res.result),
-  });
-};
-
-export const useSearchedCompanies = ({ categoryId, companyName }: SearchedCompany) => {
-  return useQuery<SearchedCompanyResponse[]>({
-    queryKey: ['searchedCompanies', categoryId, companyName],
-    queryFn: () =>
-      homeApi.getSearchedCompanies({ categoryId, companyName }).then((res) => res.result),
-  });
-};
-
-export const useUserRanking = () => {
-  return useQuery({
-    queryKey: ['userRankings'],
-    queryFn: () => homeApi.getUserRanking().then((res) => res.result),
-  });
-};
+// 홈 관련 api (https://www.notion.so/otterbit/API-1a42f79c753081d38d42cf8c22a01fa3?pvs=4)
+
+import { useQuery } from '@tanstack/react-query';
+
+import { _ky } from '@/api/instance';
+import { ApiResponse } from '@/api/types/common';
+import {
+  LatestNews,
+  SearchedCompany,
+  SearchedCompanyResponse,
+  UserRanking,
+} from '@/api/types/home';
+
+export const homeApi = {
+  getLatestNews: () => _ky.get('news/latest').json<ApiResponse<LatestNews[]>>(),
+  getSearchedCompanies: ({ categoryId, companyName }: SearchedCompany) =>
+    _ky
+      .get('company/search', {
+        searchParams: {
+          keyword: companyName ?? '',
+          categoryId: categoryId ?? '',
+        },
+      })
+      .json<ApiResponse<SearchedCompanyResponse[]>>(),
+  getUserRanking: () => _ky.get('tutorial/rankings').json<ApiResponse<UserRanking[]>>(),
+};
+
+export const useLatestNews = () => {
+  return useQuery({
+    queryKey: ['latestNews'],
+    queryFn: () => homeApi.getLatestNews().then((res) => res.result),
+  });
+};
+
+export const useSearchedCompanies = ({ categoryId, companyName }: SearchedCompany) => {
+  return useQuery<SearchedCompanyResponse[]>({
+    queryKey: ['searchedCompanies', categoryId, companyName],
+    queryFn: () =>
+      homeApi.getSearchedCompanies({ categoryId, companyName }).then((res) => res.result),
+  });
+};
+
+export const useUserRanking = () => {
+  return useQuery({
+    queryKey: ['userRankings'],
+    queryFn: () => homeApi.getUserRanking().then((res) => res.result),
+  });
+};