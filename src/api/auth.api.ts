// 인증 관련 api (https://www.notion.so/otterbit/API-1a42f79c753081d38d42cf8c22a01fa3?pvs=4)

import { useMutation } from '@tanstack/react-query';
import { useNavigate } from 'react-router-dom';

import { _ky, _kyAuth } from '@/api/instance';
import { LoginResponse, SignupRequest } from '@/api/types/auth';
import { ApiResponse } from '@/api/types/common';
import { useAuthStore } from '@/store/useAuthStore';

export const authApi = {
  login: (email: string, password: string) =>
    _ky
      .post('member/login', {
        json: { email, password },
      })
      .json<ApiResponse<LoginResponse>>(),

  logout: () => _kyAuth.post('member/logout', {}).json<ApiResponse<void>>(),
<<<<<<< HEAD
  signup: (data: SignupRequest) =>
    _ky
      .post('member/register', {
        json: data,
      })
      .json<ApiResponse<void>>(),
=======
  signout: () => _kyAuth.patch('member/register', {}).json<ApiResponse<void>>(),
>>>>>>> 7eb7bdcb
};

export const useLogin = () => {
  const loginAuth = useAuthStore((state) => state.loginAuth);
  const navigate = useNavigate();

  return useMutation({
    mutationFn: ({ email, password }: { email: string; password: string }) =>
      authApi.login(email, password).then((res) => res.result),
    onSuccess: (result) => {
      // 쿠키에서 accessToken 추출
      const accessToken = document.cookie
        .split('; ')
        .find((row) => row.startsWith('Authorization='))
        ?.split('=')[1];

      // accessToken이 있으면 로그인 처리
      if (accessToken) {
        loginAuth(accessToken, { nickname: result.nickname, profile: result.profile });
        navigate('/signup/success');
      }
    },
    // 로그인 실패
    onError: () => {
      alert('로그인 실패');
    },
  });
};

export const useLogout = () => {
  const logoutAuth = useAuthStore((state) => state.logoutAuth);

  return useMutation({
    mutationFn: () => authApi.logout(),
    onSuccess: () => {
      logoutAuth();
    },
    onError: () => {
      alert('로그아웃 실패');
    },
  });
};

<<<<<<< HEAD
export const useSignup = () => {
  return useMutation({
    mutationFn: (data: SignupRequest) => authApi.signup(data),
    onSuccess: () => {
      alert('회원가입 성공');
    },
    onError: () => {
      alert('회원가입 실패');
=======
export const useSignout = () => {
  const logoutAuth = useAuthStore((state) => state.logoutAuth);
  const navigate = useNavigate();

  return useMutation({
    mutationFn: () => authApi.signout(),
    onSuccess: () => {
      logoutAuth();
      alert('회원탈퇴 성공');
      navigate('/');
    },
    onError: () => {
      alert('회원탈퇴 실패');
>>>>>>> 7eb7bdcb
    },
  });
};
<|MERGE_RESOLUTION|>--- conflicted
+++ resolved
@@ -1,99 +1,97 @@
-// 인증 관련 api (https://www.notion.so/otterbit/API-1a42f79c753081d38d42cf8c22a01fa3?pvs=4)
-
-import { useMutation } from '@tanstack/react-query';
-import { useNavigate } from 'react-router-dom';
-
-import { _ky, _kyAuth } from '@/api/instance';
-import { LoginResponse, SignupRequest } from '@/api/types/auth';
-import { ApiResponse } from '@/api/types/common';
-import { useAuthStore } from '@/store/useAuthStore';
-
-export const authApi = {
-  login: (email: string, password: string) =>
-    _ky
-      .post('member/login', {
-        json: { email, password },
-      })
-      .json<ApiResponse<LoginResponse>>(),
-
-  logout: () => _kyAuth.post('member/logout', {}).json<ApiResponse<void>>(),
-<<<<<<< HEAD
-  signup: (data: SignupRequest) =>
-    _ky
-      .post('member/register', {
-        json: data,
-      })
-      .json<ApiResponse<void>>(),
-=======
-  signout: () => _kyAuth.patch('member/register', {}).json<ApiResponse<void>>(),
->>>>>>> 7eb7bdcb
-};
-
-export const useLogin = () => {
-  const loginAuth = useAuthStore((state) => state.loginAuth);
-  const navigate = useNavigate();
-
-  return useMutation({
-    mutationFn: ({ email, password }: { email: string; password: string }) =>
-      authApi.login(email, password).then((res) => res.result),
-    onSuccess: (result) => {
-      // 쿠키에서 accessToken 추출
-      const accessToken = document.cookie
-        .split('; ')
-        .find((row) => row.startsWith('Authorization='))
-        ?.split('=')[1];
-
-      // accessToken이 있으면 로그인 처리
-      if (accessToken) {
-        loginAuth(accessToken, { nickname: result.nickname, profile: result.profile });
-        navigate('/signup/success');
-      }
-    },
-    // 로그인 실패
-    onError: () => {
-      alert('로그인 실패');
-    },
-  });
-};
-
-export const useLogout = () => {
-  const logoutAuth = useAuthStore((state) => state.logoutAuth);
-
-  return useMutation({
-    mutationFn: () => authApi.logout(),
-    onSuccess: () => {
-      logoutAuth();
-    },
-    onError: () => {
-      alert('로그아웃 실패');
-    },
-  });
-};
-
-<<<<<<< HEAD
-export const useSignup = () => {
-  return useMutation({
-    mutationFn: (data: SignupRequest) => authApi.signup(data),
-    onSuccess: () => {
-      alert('회원가입 성공');
-    },
-    onError: () => {
-      alert('회원가입 실패');
-=======
-export const useSignout = () => {
-  const logoutAuth = useAuthStore((state) => state.logoutAuth);
-  const navigate = useNavigate();
-
-  return useMutation({
-    mutationFn: () => authApi.signout(),
-    onSuccess: () => {
-      logoutAuth();
-      alert('회원탈퇴 성공');
-      navigate('/');
-    },
-    onError: () => {
-      alert('회원탈퇴 실패');
->>>>>>> 7eb7bdcb
-    },
-  });
-};
+// 인증 관련 api (https://www.notion.so/otterbit/API-1a42f79c753081d38d42cf8c22a01fa3?pvs=4)
+
+import { useMutation } from '@tanstack/react-query';
+import { useNavigate } from 'react-router-dom';
+
+import { _ky, _kyAuth } from '@/api/instance';
+import { LoginResponse, SignupRequest } from '@/api/types/auth';
+import { ApiResponse } from '@/api/types/common';
+import { useAuthStore } from '@/store/useAuthStore';
+
+export const authApi = {
+  login: (email: string, password: string) =>
+    _ky
+      .post('member/login', {
+        json: { email, password },
+      })
+      .json<ApiResponse<LoginResponse>>(),
+
+  logout: () => _kyAuth.post('member/logout', {}).json<ApiResponse<void>>(),
+  signup: (data: SignupRequest) =>
+    _ky
+      .post('member/register', {
+        json: data,
+      })
+      .json<ApiResponse<void>>(),
+  signout: () => _kyAuth.patch('member/register', {}).json<ApiResponse<void>>(),
+};
+
+export const useLogin = () => {
+  const loginAuth = useAuthStore((state) => state.loginAuth);
+  const navigate = useNavigate();
+
+  return useMutation({
+    mutationFn: ({ email, password }: { email: string; password: string }) =>
+      authApi.login(email, password).then((res) => res.result),
+    onSuccess: (result) => {
+      // 쿠키에서 accessToken 추출
+      const accessToken = document.cookie
+        .split('; ')
+        .find((row) => row.startsWith('Authorization='))
+        ?.split('=')[1];
+
+      // accessToken이 있으면 로그인 처리
+      if (accessToken) {
+        loginAuth(accessToken, { nickname: result.nickname, profile: result.profile });
+        navigate('/signup/success');
+      }
+    },
+    // 로그인 실패
+    onError: () => {
+      alert('로그인 실패');
+    },
+  });
+};
+
+export const useLogout = () => {
+  const logoutAuth = useAuthStore((state) => state.logoutAuth);
+
+  return useMutation({
+    mutationFn: () => authApi.logout(),
+    onSuccess: () => {
+      logoutAuth();
+    },
+    onError: () => {
+      alert('로그아웃 실패');
+    },
+  });
+};
+
+export const useSignup = () => {
+  return useMutation({
+    mutationFn: (data: SignupRequest) => authApi.signup(data),
+    onSuccess: () => {
+      alert('회원가입 성공');
+    },
+    onError: () => {
+      alert('회원가입 실패');
+    },
+  });
+};
+
+export const useSignout = () => {
+  const logoutAuth = useAuthStore((state) => state.logoutAuth);
+  const navigate = useNavigate();
+
+  return useMutation({
+    mutationFn: () => authApi.signout(),
+    onSuccess: () => {
+      logoutAuth();
+      alert('회원탈퇴 성공');
+      navigate('/');
+    },
+    onError: () => {
+      alert('회원탈퇴 실패');
+    },
+  });
+};