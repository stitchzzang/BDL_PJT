// 알고리즘 관련 api (https://www.notion.so/otterbit/API-1a42f79c753081d38d42cf8c22a01fa3?pvs=4)
import { useMutation, useQuery, useQueryClient } from '@tanstack/react-query';

import { _kyAuth } from '@/api/instance';
import { Algorithm, AlgorithmResponse, CreateAlgorithmRequest } from '@/api/types/algorithm';
import { ApiResponse, ApiSuccess } from '@/api/types/common';

export const algorithmAPI = {
  createAlgorithm: (memberId: string, algorithm: CreateAlgorithmRequest) =>
    _kyAuth.post(`algorithm/${memberId}`, { json: algorithm }).json<ApiResponse<Algorithm>>(),
  getAlgorithm: (memberId: string) =>
    _kyAuth.get(`algorithm/${memberId}`).json<ApiResponse<AlgorithmResponse>>(),
  deleteAlgorithm: (memberId: string | undefined, algorithmId: string) =>
    _kyAuth.delete(`algorithm/${memberId}/${algorithmId}`).json<ApiResponse<void>>(),
  startAlgorithm: (algorithmId: number, companyId: number) =>
    _kyAuth
      .post(`algorithm/auto-trading/start`, {
        json: {
          algorithmId,
          companyId,
        },
      })
      .json<ApiSuccess<string>>(),
};

export const useCreateAlgorithm = () => {
  const queryClient = useQueryClient();
  return useMutation({
    mutationFn: ({
      memberId,
      algorithm,
    }: {
      memberId: string;
      algorithm: CreateAlgorithmRequest;
    }) => algorithmAPI.createAlgorithm(memberId, algorithm).then((res) => res.result),
    onSuccess: () => {
      queryClient.invalidateQueries({ queryKey: ['algorithms'] });
    },
  });
};

export const useGetAlgorithm = (memberId: string) => {
  return useQuery<Algorithm[]>({
    queryKey: ['algorithms'],
    queryFn: () => algorithmAPI.getAlgorithm(memberId).then((res) => res.result.algorithms),
  });
};

export const useDeleteAlgorithm = () => {
  const queryClient = useQueryClient();

  return useMutation({
<<<<<<< HEAD
    mutationFn: ({
      memberId,
      algorithmId,
    }: {
      memberId: string | undefined;
      algorithmId: string;
    }) => algorithmAPI.deleteAlgorithm(memberId, algorithmId).then((res) => res.result),
  });
};

export const useStartAlgorithm = () => {
  return useMutation({
    mutationFn: ({ algorithmId, companyId }: { algorithmId: number; companyId: number }) =>
      algorithmAPI.startAlgorithm(algorithmId, companyId).then((res) => res.message),
=======
    mutationFn: ({ memberId, algorithmId }: { memberId: string; algorithmId: string }) =>
      algorithmAPI.deleteAlgorithm(memberId, algorithmId).then((res) => res.result),
    onSuccess: () => {
      // 삭제 후 알고리즘 목록 쿼리 무효화하여 데이터 갱신
      queryClient.invalidateQueries({ queryKey: ['algorithms'] });
    },
>>>>>>> 6858163f
  });
};
<|MERGE_RESOLUTION|>--- conflicted
+++ resolved
@@ -1,77 +1,72 @@
-// 알고리즘 관련 api (https://www.notion.so/otterbit/API-1a42f79c753081d38d42cf8c22a01fa3?pvs=4)
-import { useMutation, useQuery, useQueryClient } from '@tanstack/react-query';
-
-import { _kyAuth } from '@/api/instance';
-import { Algorithm, AlgorithmResponse, CreateAlgorithmRequest } from '@/api/types/algorithm';
-import { ApiResponse, ApiSuccess } from '@/api/types/common';
-
-export const algorithmAPI = {
-  createAlgorithm: (memberId: string, algorithm: CreateAlgorithmRequest) =>
-    _kyAuth.post(`algorithm/${memberId}`, { json: algorithm }).json<ApiResponse<Algorithm>>(),
-  getAlgorithm: (memberId: string) =>
-    _kyAuth.get(`algorithm/${memberId}`).json<ApiResponse<AlgorithmResponse>>(),
-  deleteAlgorithm: (memberId: string | undefined, algorithmId: string) =>
-    _kyAuth.delete(`algorithm/${memberId}/${algorithmId}`).json<ApiResponse<void>>(),
-  startAlgorithm: (algorithmId: number, companyId: number) =>
-    _kyAuth
-      .post(`algorithm/auto-trading/start`, {
-        json: {
-          algorithmId,
-          companyId,
-        },
-      })
-      .json<ApiSuccess<string>>(),
-};
-
-export const useCreateAlgorithm = () => {
-  const queryClient = useQueryClient();
-  return useMutation({
-    mutationFn: ({
-      memberId,
-      algorithm,
-    }: {
-      memberId: string;
-      algorithm: CreateAlgorithmRequest;
-    }) => algorithmAPI.createAlgorithm(memberId, algorithm).then((res) => res.result),
-    onSuccess: () => {
-      queryClient.invalidateQueries({ queryKey: ['algorithms'] });
-    },
-  });
-};
-
-export const useGetAlgorithm = (memberId: string) => {
-  return useQuery<Algorithm[]>({
-    queryKey: ['algorithms'],
-    queryFn: () => algorithmAPI.getAlgorithm(memberId).then((res) => res.result.algorithms),
-  });
-};
-
-export const useDeleteAlgorithm = () => {
-  const queryClient = useQueryClient();
-
-  return useMutation({
-<<<<<<< HEAD
-    mutationFn: ({
-      memberId,
-      algorithmId,
-    }: {
-      memberId: string | undefined;
-      algorithmId: string;
-    }) => algorithmAPI.deleteAlgorithm(memberId, algorithmId).then((res) => res.result),
-  });
-};
-
-export const useStartAlgorithm = () => {
-  return useMutation({
-    mutationFn: ({ algorithmId, companyId }: { algorithmId: number; companyId: number }) =>
-      algorithmAPI.startAlgorithm(algorithmId, companyId).then((res) => res.message),
-=======
-    mutationFn: ({ memberId, algorithmId }: { memberId: string; algorithmId: string }) =>
-      algorithmAPI.deleteAlgorithm(memberId, algorithmId).then((res) => res.result),
-    onSuccess: () => {
-      // 삭제 후 알고리즘 목록 쿼리 무효화하여 데이터 갱신
-      queryClient.invalidateQueries({ queryKey: ['algorithms'] });
-    },
->>>>>>> 6858163f
-  });
-};
+// 알고리즘 관련 api (https://www.notion.so/otterbit/API-1a42f79c753081d38d42cf8c22a01fa3?pvs=4)
+import { useMutation, useQuery, useQueryClient } from '@tanstack/react-query';
+
+import { _kyAuth } from '@/api/instance';
+import { Algorithm, AlgorithmResponse, CreateAlgorithmRequest } from '@/api/types/algorithm';
+import { ApiResponse, ApiSuccess } from '@/api/types/common';
+
+export const algorithmAPI = {
+  createAlgorithm: (memberId: string, algorithm: CreateAlgorithmRequest) =>
+    _kyAuth.post(`algorithm/${memberId}`, { json: algorithm }).json<ApiResponse<Algorithm>>(),
+  getAlgorithm: (memberId: string) =>
+    _kyAuth.get(`algorithm/${memberId}`).json<ApiResponse<AlgorithmResponse>>(),
+  deleteAlgorithm: (memberId: string | undefined, algorithmId: string) =>
+    _kyAuth.delete(`algorithm/${memberId}/${algorithmId}`).json<ApiResponse<void>>(),
+  startAlgorithm: (algorithmId: number, companyId: number) =>
+    _kyAuth
+      .post(`algorithm/auto-trading/start`, {
+        json: {
+          algorithmId,
+          companyId,
+        },
+      })
+      .json<ApiSuccess<string>>(),
+};
+
+export const useCreateAlgorithm = () => {
+  const queryClient = useQueryClient();
+  return useMutation({
+    mutationFn: ({
+      memberId,
+      algorithm,
+    }: {
+      memberId: string;
+      algorithm: CreateAlgorithmRequest;
+    }) => algorithmAPI.createAlgorithm(memberId, algorithm).then((res) => res.result),
+    onSuccess: () => {
+      queryClient.invalidateQueries({ queryKey: ['algorithms'] });
+    },
+  });
+};
+
+export const useGetAlgorithm = (memberId: string) => {
+  return useQuery<Algorithm[]>({
+    queryKey: ['algorithms'],
+    queryFn: () => algorithmAPI.getAlgorithm(memberId).then((res) => res.result.algorithms),
+  });
+};
+
+export const useDeleteAlgorithm = () => {
+  const queryClient = useQueryClient();
+
+  return useMutation({
+    mutationFn: ({
+      memberId,
+      algorithmId,
+    }: {
+      memberId: string | undefined;
+      algorithmId: string;
+    }) => algorithmAPI.deleteAlgorithm(memberId, algorithmId).then((res) => res.result),
+    onSuccess: () => {
+      // 삭제 후 알고리즘 목록 쿼리 무효화하여 데이터 갱신
+      queryClient.invalidateQueries({ queryKey: ['algorithms'] });
+    },
+  });
+};
+
+export const useStartAlgorithm = () => {
+  return useMutation({
+    mutationFn: ({ algorithmId, companyId }: { algorithmId: number; companyId: number }) =>
+      algorithmAPI.startAlgorithm(algorithmId, companyId).then((res) => res.message),
+  });
+};