export interface LatestNews {
  stockCandleId: number;
  newsId: number;
  newsTitle: string;
  newsContent: string;
  newsDate: string;
  newsThumbnailUrl: string | null;
}

export interface SearchedCompany {
  categoryId: string;
  companyName: string;
}

<<<<<<< HEAD
export interface UserRanking {
  changeRate: number;
  nickname: string;
  profile: string;
}

export interface UserRankingResponse {
  userRanking: UserRanking[] | null;
=======
export interface SearchedCompanyResponse {
  companyCode: string;
  companyId: number;
  companyImage: string;
  companyName: string;
>>>>>>> 2bda6a34
}
<|MERGE_RESOLUTION|>--- conflicted
+++ resolved
@@ -1,31 +1,30 @@
-export interface LatestNews {
-  stockCandleId: number;
-  newsId: number;
-  newsTitle: string;
-  newsContent: string;
-  newsDate: string;
-  newsThumbnailUrl: string | null;
-}
-
-export interface SearchedCompany {
-  categoryId: string;
-  companyName: string;
-}
-
-<<<<<<< HEAD
-export interface UserRanking {
-  changeRate: number;
-  nickname: string;
-  profile: string;
-}
-
-export interface UserRankingResponse {
-  userRanking: UserRanking[] | null;
-=======
-export interface SearchedCompanyResponse {
-  companyCode: string;
-  companyId: number;
-  companyImage: string;
-  companyName: string;
->>>>>>> 2bda6a34
-}
+export interface LatestNews {
+  stockCandleId: number;
+  newsId: number;
+  newsTitle: string;
+  newsContent: string;
+  newsDate: string;
+  newsThumbnailUrl: string | null;
+}
+
+export interface SearchedCompany {
+  categoryId: string;
+  companyName: string;
+}
+
+export interface SearchedCompanyResponse {
+  companyCode: string;
+  companyId: number;
+  companyImage: string;
+  companyName: string;
+}
+
+export interface UserRanking {
+  changeRate: number;
+  nickname: string;
+  profile: string;
+}
+
+export interface UserRankingResponse {
+  userRanking: UserRanking[] | null;
+}