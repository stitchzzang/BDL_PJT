import { Client, Frame } from '@stomp/stompjs';
import { useCallback, useEffect, useRef, useState } from 'react';
import SockJS from 'sockjs-client';

import { OrderbookDatas } from '@/api/types/stock';

// 커스텀 훅
export const useOrderbookConnection = () => {
  const stompClientRef = useRef<Client | null>(null);
  const [IsConnected, setIsConnected] = useState<boolean>(false);

  // 연결함수
  const connectOrderbook = useCallback(
    (stockId: string, setOrderbook: (data: OrderbookDatas) => void) => {
      //기존 연결일 경우 해제
      disconnectOrderbook();

      //인스턴스 생성
<<<<<<< HEAD
      //https://j12d202.p.ssafy.io/ws
      //http://192.168.100.198:8080/ws
      const socket = new SockJS('http://192.168.100.198:8080/ws');
=======
      const socket = new SockJS('https://j12d202.p.ssafy.io/ws');
>>>>>>> e7fcd281

      // STOMP 클라이언트 생성
      const client = new Client({
        webSocketFactory: () => socket,
        debug: (str) => {
          console.log(str);
        },
        reconnectDelay: 5000,
        heartbeatIncoming: 4000,
        heartbeatOutgoing: 4000,
      });

      stompClientRef.current = client;

      // 연결 성공 콜백
      client.onConnect = (frame: Frame) => {
        setIsConnected(true);
        console.log('소켓 연결', frame);

        // 주제 구독
        client.subscribe(`/topic/orderBookData/${stockId}`, (message) => {
          try {
            // 메시지 처리 - 호가 데이터가 들어옴
            const receivedData = JSON.parse(message.body);
            setOrderbook(receivedData);
          } catch (error) {
            console.error('에러 발생', error);
          }
        });
      };

      // 에러 콜백
      client.onStompError = (frame: Frame) => {
        console.error('STOMP 에러 발생 =', frame.headers, frame.body);
        setIsConnected(false);
      };

      // 연결 종료 콜백
      client.onWebSocketClose = () => {
        console.log('웹 소켓 연결 종료');
        setIsConnected(false);
      };

      // 연결 시작
      client.activate();
    },
    [],
  );

  // 연결 해제 함수
  const disconnectOrderbook = useCallback(() => {
    console.log('소켓 연결 해제(disconnect)');
    if (stompClientRef.current) {
      try {
        stompClientRef.current.deactivate();
        setIsConnected(false);
      } catch (error) {
        console.error('해제중 에러 발생', error);
      }
    } else {
      console.log('연결 해제를 위한 스톰프 클라이언트가 없습니다.');
    }
  }, []);
  // 컴포넌트 언마운트 시 자동 연결 해제
  useEffect(() => {
    return () => {
      disconnectOrderbook();
    };
  }, [disconnectOrderbook]);

  return {
    IsConnected,
    connectOrderbook,
    disconnectOrderbook,
  };
};<|MERGE_RESOLUTION|>--- conflicted
+++ resolved
@@ -16,13 +16,9 @@
       disconnectOrderbook();
 
       //인스턴스 생성
-<<<<<<< HEAD
       //https://j12d202.p.ssafy.io/ws
       //http://192.168.100.198:8080/ws
       const socket = new SockJS('http://192.168.100.198:8080/ws');
-=======
-      const socket = new SockJS('https://j12d202.p.ssafy.io/ws');
->>>>>>> e7fcd281
 
       // STOMP 클라이언트 생성
       const client = new Client({
